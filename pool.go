package workerpool

import (
	"fmt"
	"reflect"
)

// Pool implements worker pool
type Pool interface {
	// Delegate job to a workers
	// will block if channel is full, you might want to wrap it with goroutine to avoid it
	// will panic if called after Stop()
	Delegate(args ...interface{})
	// Start given number of workers that will take jobs from a queue
	Start(maxWorkers int, fn interface{}) error
	// Stop all workers
	Stop()
}

type pool struct {
	queue         chan []reflect.Value
	isQueueClosed bool
}

func (p *pool) Delegate(args ...interface{}) {
	p.queue <- buildQueueValue(args)
}

func (p *pool) Start(maxWorkers int, fn interface{}) error {
	if maxWorkers < 1 {
		return fmt.Errorf("Invalid number of workers: %d", maxWorkers)
	}

	if reflect.TypeOf(fn).Kind() != reflect.Func {
		return fmt.Errorf("%s is not a reflect.Func", reflect.TypeOf(fn))
	}

	if p.isQueueClosed {
		return fmt.Errorf("Can not start already stopped worker")
	}

<<<<<<< HEAD
	task := reflect.ValueOf(fn)
=======
	h := reflect.ValueOf(fn)

>>>>>>> 9d67dd89
	for i := 1; i <= maxWorkers; i++ {
		go func() {
			for args := range p.queue {
				task.Call(args)
			}
		}()
	}

	return nil
}

func (p *pool) Stop() {
	close(p.queue)
	p.isQueueClosed = true
}

func buildQueueValue(args []interface{}) []reflect.Value {
	reflectedArgs := make([]reflect.Value, 0)

	for _, arg := range args {
		reflectedArgs = append(reflectedArgs, reflect.ValueOf(arg))
	}

	return reflectedArgs
}

// New creates new worker pool with a given job queue length
func New(queueLength int) Pool {
	return &pool{
		queue: make(chan []reflect.Value, queueLength),
	}
}<|MERGE_RESOLUTION|>--- conflicted
+++ resolved
@@ -39,12 +39,8 @@
 		return fmt.Errorf("Can not start already stopped worker")
 	}
 
-<<<<<<< HEAD
 	task := reflect.ValueOf(fn)
-=======
-	h := reflect.ValueOf(fn)
 
->>>>>>> 9d67dd89
 	for i := 1; i <= maxWorkers; i++ {
 		go func() {
 			for args := range p.queue {
